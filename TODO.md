
# Action Items

## Bugs

<<<<<<< HEAD
+ [ ] Repair and check will fail on S3/Google Cloud Storage without warning or reason why it is failing
    + Add an error message or implementing repair and check for s3:// and gs:// storage systems

## Next

+ [ ] Provide a mechanism to synchronize (only update matching rows, appending new rows) a Google Sheet with dataset collection.
+ [ ] Add specific index search, e.g. path is  /api/INDEX_NAME/q? ...
+ [ ] Add /api/COLLECTION_NAME/records end point to get ALL keys in collection
+ [ ] Add /api/COLLECTION_NAME/records/RECORD_ID end point for fetch an individual collection record

## Someday, Maybe (Roadmap)

+ [ ] sparql cli interface for searching collection
    + support JSON-LD for cross collection integration
+ [ ] Add faceted support to search (dsfind, dsws)
=======
+ [ ] Fix CORS setting in _dsws_
+ [ ] Repair and check will fail on S3/Google Cloud Storage without warning or indication why

## Next

+ [ ] Provide a mechanism to synchronize a Google Sheet with dataset collection.
    + it should handle setting up and maintaining a connection to the Sheets API 
    + it will require a column to play the role of ID for JSON document in collection
    + it will require a list of paths to map to columns
    + option for implode/exploding sub-fields in the spreadsheet cells
        + e.g. arrays of strings could be flattened as pipe delimited and expected as an array of string in dataset collection JSON document
+ [ ] Add specific index search, e.g. path is  /api/INDEX_NAME/q? ...
+ [ ] Add /api/COLLECTION_NAME/records end point to get ALL keys in collection
+ [ ] Add /api/COLLECTION_NAME/records/RECORD_ID end point for fetch an individual collection record
+ [ ] It might be useful to combine count with an filter expression for sub counts

## (Roadmap) Someday, Maybe

+ [ ] "read" should be able to take a list of keys and produce a JSON list of records
+ [ ] "keys" could be extended to accept a filter and order expression to produce an ordered list of keys
+ [ ] "keys" could accept an existing list of keys to process further with an filter and order expression
+ [ ] Add Fast CGI support in _dsws_ to allow custom development in Python or PHP
+ [ ] Python3 native dataset module for scripting collection management in Python3
+ [ ] R native dataset module for scripting collection management in R
+ [ ] PHP native dataset module for script collection management in PHP 
>>>>>>> 388516bf
+ [ ] A zero or negative length for result size will be treated as a request for all results in _dsws_ and _dsfind_
+ [ ] Fix attachment handling so listing attachment names are fast (move out of tarball and save as a subdirectory using ID as name)
+ [ ] Add support for https:// based datasets (in addition to local disc and s3://)
+ [ ] Inaddition to UUID, add support for ULID (https://github.com/oklog/ulid) or provide an option for using ulid instead of uuid
+ [ ] convert filter, extract, etc to work on streams so we can leverage pipelines more effeciently
+ [ ] _dsfind_ should work on all bleve indexes in current directory if none are specified
+ [ ] VCARD and VCAL importer
+ [ ] _subset_ would produced ordered arrays of JSON docs passing filter and sort criteria
    + `dataset -filter FILTER_CLAUSE -order ORDER_CLAUSE -o recent-pubs.json subset` 
+ [ ] filter should support RegEx matching maybe with as "like" `(match "*.md$" .filenames[:])`
+ [ ] _dsfind_ Implement simple field filters using a prefix notation (e.g. (and (gt pubDate "2017-06-01") (eq (has .authors_family[:] "Doiel") true)))
    + [ ] explore using templates as filters for select lists and the like
    + [ ] implement select lists that save results as CSV files (sorting then could be off loaded
+ [ ] Should the keymap in collection.json be a separate file(s)?
+ [ ] optional strageties for including arrays in a single column of CSV output
    + provide a hint for eaching express such as quoted comma delimited list, semi-column delimited list, pipe delimited list, etc.
+ [ ] Bug? Need to include optional stimmers (e.g. search for Adventure should also spot Adventures)
+ [ ] Improve internal stringToGeoPoint support a few more string notations of coordinates
    + [ ] N35.0000,W118.0000 or S35.000,E118.000
    + [ ] slice notation (GeoJSON) with longitude as cell 0, latitude as cell 1
+ [ ] implementing select lists as CSV files using Go's encoding/csv package 
+ [ ] take KeyMap out of collection.json so collection.json is smaller
    + support for segmented key maps (to limit memory consuption for very large collections)
+ [ ] dsbagit would generate a "BagIt" bag for preservation of collection objects
+ [ ] OAI-PMH importer to prototype iiif service based on Islandora content driven by a dataset collection
+ [ ] RSS importer (example RSS as JSON: http://scripting.com/rss.json)
+ [ ] OPML importer
+ dsselect would generate select lists based on query results in the manner of dsfind
+ dataset "versioning" support via something like libgit2


## Completed

+ [x] Add composite fields to indexes by leveraging text templates to modify JSON structure
+ [x] Add template defined format support 
    + currently required templates are page.tmpl (for HTML page), include.tmpl (for HTML includable output)
    + if format parameters' value matches a known template name then it should treated as a "supported" format by dsws instance
+ [x] Add filter aware CSV export
+ [x] Add filter aware value list extraction (e.g. all the unique orcids in a collection of authors data)
+ [x] Depreciate select commands in favor of filter, export and extract
+ [x] Add a filter function to support listing keys for records where the filter evaluates to true
    + Use the pipeline filters available in Go's text templates's if clause
+ [x] Add _haskey_ for a fast check if the key exists (look inside collections.json/keys.json only)
+ [x] Add option for batch indexing in dsindexer
+ [x] Reconfigure Makefile to build individual releases for each supported platform
+ [x] Merge results.tmpl changes into defaults from dr2
+ [x] CSV and JSON output not sending correct Content-Type header in _dsws_
+ [x] when adding a fielded search in default templates the query string breaks the HTML of the query input form
    + double quotes make <input ... value="{{- . -}}" ...> break
    	+ is it better to just have query field be a textarea, or use the urlencode/urldecode functions from tmplfn
+ [x] implement a repair collection command that would allow replacing/re-creating collection.json and keys.json based on what is discovered on disc
    + `dataset repair COLLECTION_NAME` would rescan the disc or s3 bucket and write a new keys.json and collection.json
    + Should also serve as a means to update a collection from one version of dataset to another
+ [x] idxFields work for single indexes but fail on multiple indexes in an Alias, find a workaround
+ [x] Add check to make sure page.tmpl and include.tmpl are available, if not use the ones from defaults
+ [x] Add support for indexing arrays values and objects in index definitions
    + [x] code 
    + [x] test
+ [x] add Bleve search support to dataset
    + [x] paging options (starting from/to, all records)
        + [x] add option to return all results
    + [x] default search would return IDS
    + [x] detailed indexing should be configurable including which fields on a list of dotpaths and options
    + [x] search results should be able to merge multiple indexes
    + [x] sortable result options (e.g. sort by ascending,descending fields)
    + [x] output should support returning only ids 
    + [x] alternate output formats (e.g. JSON arrays, select lists, CSV exports)
        + [x] JSON output
        + [x] CSV output
        + [x] id only list
    + [x] handle specific typed data like dates and geo cordinates in index definition
        + [x] look at using dataset JSONDencode rather than json.Unmashal so numbers aren't all treated as float64
        + [x] think about handling common date formatting for indexing and query
        + [x] test GeoCoding and Sort in Bleve
+ [x] add a _import_ verb to dataset where a single file can be rendered as many dataset records (e.g. spreadsheet rows as JSON objects)
    + syntax like `dataset import csv_filename [column number to use for key value]`
+ [x] integrate support for storing dataset collections in AWS S3
    + [x] figure out how to handle attachments with AWS S3 (e.g. download tar to temp file then work with it?)
    + [x] dataset init s3://.... is not showing the correct export value
    + [x] confirm I can perform all CRUD options on JSON blobs and attachments
    + [x] confirm I can get a list of attachments back
    + [x] confirm I can update attachments
    + [x] confirm I can delete individual attachments
    + [x] confirm I can delete all attachments
    + [x] update docs, examples and how to for using AWS S3
+ [x] support "attaching" non-JSON files to JSON record
    + [x] `dataset attach KEY FILENAME_LIST` would tar up FILENAME_LIST and place it next to the JSON record
    + [x] `dataset attachments KEY` returns a list of the tarballs content
    + [x] `dataset detach KEY` would remove the tarball from JSON record
    + [x] `dataset detach KEY FILENAME_LIST` would remove the selected file from tarball
    + [x] `dataset get KEY` get returns all the files in tarbal
    + [x] `dataset get KEY FILENAME_LIST` would return specific files from tarball
+ [x] add verbose option for importing CSV file, for large files it would be nice to see activity
+ [x] keys.json and collection.json's keymap are empty in some cases
    + [x] check dataset
    + [x] check cait usage
    + [x] check epgo usage
<<<<<<< HEAD
+ [x] dstocsv would take a select list and a list of "column name/dot path" pairs or a list of dot paths writing the results into a CSV file
    + header line would be optional 
    + dot paths that point at array, objects would be joined with a multi-value delimiter based on type 
    + mult-value delimiters would be configurable indepentantly
        + a object k/v might be delimited by colon which each pair delimited by newline
        + an array might be delimited by a pipe or semi-colon
    + optional filter for specific JSON documents to flatten
+ [x] Titles don't seem to sort in deployment, triage problem - is it index definition or faulty search implementation?
+ [x] Fix CORS setting in _dsws_ (Let's Encrypt support implemented, not needed)
+ [x] Add support for gs:// Google cloud storage as an alternative to disc and s3://
+ [x] Add Google Sheet import based on existing CSV import code
+ [x] Add Google Sheet export based on existing CSV export code
+ [x] dataset count to return a count of records
+ [x] Bleve search support for dataset
    + [x] integrate batch indexing to speed things up
    + [x] generate a select list from search results
+ [x] prototype what a web service might look like for a dataset collection (including search)
    + [x] template HTML results and search forms
    + [x] support static pages in site
    + [x] evaluate including SparQL support
=======
+ [x] Titles don't seem to sort in deployment, triage problem - is it index definition or faulty search implementation?
+ [x] Add Google Sheet import based on existing CSV import code
+ [x] Add Google Sheet export based on existing CSV export code
+ [x] dataset count to return a count of records
+ [x] collection.Create() will replace an existing record. What do I want to want to do a Join style update instead of a replace? 
+ [x] Add support for gs:// Google cloud storage as an alternative to disc and s3://
>>>>>>> 388516bf
<|MERGE_RESOLUTION|>--- conflicted
+++ resolved
@@ -3,7 +3,6 @@
 
 ## Bugs
 
-<<<<<<< HEAD
 + [ ] Repair and check will fail on S3/Google Cloud Storage without warning or reason why it is failing
     + Add an error message or implementing repair and check for s3:// and gs:// storage systems
 
@@ -13,49 +12,28 @@
 + [ ] Add specific index search, e.g. path is  /api/INDEX_NAME/q? ...
 + [ ] Add /api/COLLECTION_NAME/records end point to get ALL keys in collection
 + [ ] Add /api/COLLECTION_NAME/records/RECORD_ID end point for fetch an individual collection record
++ [ ] "count" should accept a filter to support sub counts
++ [ ] "read" should accept a list of keys and produce an ordered list of JSON list of records
++ [ ] "keys" should be extended to accept a filter and order expression to produce an ordered list of keys
++ [ ] "keys" could accept an existing list of keys to provide a sub-select like feature when combined with filter and order expressions
++ [ ] "filter" should support RegEx matching, e.g. `(match "*.md$" .filenames[:])`
+    + add this support via tmplfn package
 
 ## Someday, Maybe (Roadmap)
 
 + [ ] sparql cli interface for searching collection
     + support JSON-LD for cross collection integration
 + [ ] Add faceted support to search (dsfind, dsws)
-=======
-+ [ ] Fix CORS setting in _dsws_
-+ [ ] Repair and check will fail on S3/Google Cloud Storage without warning or indication why
-
-## Next
-
-+ [ ] Provide a mechanism to synchronize a Google Sheet with dataset collection.
-    + it should handle setting up and maintaining a connection to the Sheets API 
-    + it will require a column to play the role of ID for JSON document in collection
-    + it will require a list of paths to map to columns
-    + option for implode/exploding sub-fields in the spreadsheet cells
-        + e.g. arrays of strings could be flattened as pipe delimited and expected as an array of string in dataset collection JSON document
-+ [ ] Add specific index search, e.g. path is  /api/INDEX_NAME/q? ...
-+ [ ] Add /api/COLLECTION_NAME/records end point to get ALL keys in collection
-+ [ ] Add /api/COLLECTION_NAME/records/RECORD_ID end point for fetch an individual collection record
-+ [ ] It might be useful to combine count with an filter expression for sub counts
-
-## (Roadmap) Someday, Maybe
-
-+ [ ] "read" should be able to take a list of keys and produce a JSON list of records
-+ [ ] "keys" could be extended to accept a filter and order expression to produce an ordered list of keys
-+ [ ] "keys" could accept an existing list of keys to process further with an filter and order expression
-+ [ ] Add Fast CGI support in _dsws_ to allow custom development in Python or PHP
++ [ ] Add Fast CGI support in _dsws_ to allow custom development in Python, PHP or R
 + [ ] Python3 native dataset module for scripting collection management in Python3
 + [ ] R native dataset module for scripting collection management in R
 + [ ] PHP native dataset module for script collection management in PHP 
->>>>>>> 388516bf
 + [ ] A zero or negative length for result size will be treated as a request for all results in _dsws_ and _dsfind_
 + [ ] Fix attachment handling so listing attachment names are fast (move out of tarball and save as a subdirectory using ID as name)
 + [ ] Add support for https:// based datasets (in addition to local disc and s3://)
 + [ ] Inaddition to UUID, add support for ULID (https://github.com/oklog/ulid) or provide an option for using ulid instead of uuid
 + [ ] convert filter, extract, etc to work on streams so we can leverage pipelines more effeciently
-+ [ ] _dsfind_ should work on all bleve indexes in current directory if none are specified
 + [ ] VCARD and VCAL importer
-+ [ ] _subset_ would produced ordered arrays of JSON docs passing filter and sort criteria
-    + `dataset -filter FILTER_CLAUSE -order ORDER_CLAUSE -o recent-pubs.json subset` 
-+ [ ] filter should support RegEx matching maybe with as "like" `(match "*.md$" .filenames[:])`
 + [ ] _dsfind_ Implement simple field filters using a prefix notation (e.g. (and (gt pubDate "2017-06-01") (eq (has .authors_family[:] "Doiel") true)))
     + [ ] explore using templates as filters for select lists and the like
     + [ ] implement select lists that save results as CSV files (sorting then could be off loaded
@@ -143,7 +121,6 @@
     + [x] check dataset
     + [x] check cait usage
     + [x] check epgo usage
-<<<<<<< HEAD
 + [x] dstocsv would take a select list and a list of "column name/dot path" pairs or a list of dot paths writing the results into a CSV file
     + header line would be optional 
     + dot paths that point at array, objects would be joined with a multi-value delimiter based on type 
@@ -164,11 +141,9 @@
     + [x] template HTML results and search forms
     + [x] support static pages in site
     + [x] evaluate including SparQL support
-=======
 + [x] Titles don't seem to sort in deployment, triage problem - is it index definition or faulty search implementation?
 + [x] Add Google Sheet import based on existing CSV import code
 + [x] Add Google Sheet export based on existing CSV export code
 + [x] dataset count to return a count of records
 + [x] collection.Create() will replace an existing record. What do I want to want to do a Join style update instead of a replace? 
-+ [x] Add support for gs:// Google cloud storage as an alternative to disc and s3://
->>>>>>> 388516bf
++ [x] Add support for gs:// Google cloud storage as an alternative to disc and s3://