--- conflicted
+++ resolved
@@ -87,86 +87,6 @@
 }
 
 function test_gsheet() {
-<<<<<<< HEAD
-    if [[ -f "etc/test_gsheet.bash" ]]; then
-        . "etc/test_gsheet.bash"
-    else
-        echo "Skipping Google Sheets test, no /etc/test_gsheet.bash found"
-        exit 1
-    fi
-    if [[ ! -s "${CLIENT_SECRET_JSON}" ]]; then
-        echo "Missing environment varaiable for CLIENT_SECRET_JSON"
-        exit 1
-    fi
-    if [[ "${SPREADSHEET_ID}" = "" ]]; then
-        echo "Missing environment variable for SPREADSHEET_ID"
-        exit 1
-    fi
-    echo "Testing Google Sheets support"
-    if [[ -d "test_gsheet.ds" ]]; then
-        rm -fR test_gsheet.ds
-    fi
-    bin/dataset -nl=false -quiet init "test_gsheet.ds"
-    if [[ "$?" != "0" ]]; then
-        echo "Count not initialize test_gsheet.ds"
-        exit 1
-    fi
-    export DATASET="test_gsheet.ds"
-
-    bin/dataset -nl=false -quiet create test '{"additional":"Supplemental Files Information:\nGeologic Plate: Supplement 1 from \"The geology of a portion of the Repetto Hills\" (Thesis)\n","description_1":"Supplement 1 in CaltechDATA: Geologic Plate","done":"yes","identifier_1":"https://doi.org/10.22002/D1.638","key":"Wilson1930","resolver":"http://resolver.caltech.edu/CaltechTHESIS:12032009-111148185","subjects":"Repetto Hills, Coyote Pass, sandstones, shales"}'
-    if [[ "$?" != "0" ]]; then
-        echo "Could not create test record in test_gsheet.ds"
-        exit 1
-    fi
-    CNT=$(bin/dataset -nl=false count)
-    if [[ "${CNT}" != "1" ]]; then
-        echo "Should have one record to export"
-        exit 1
-    fi
-
-    bin/dataset -nl=false -quiet -client-secret "${CLIENT_SECRET_JSON}" export-gsheet "${SPREADSHEET_ID}" 'Sheet1' 'A1:CZ' true \
-        '.done,.key,.resolver,.subjects,.additional,.identifier_1,.description_1' \
-        'Done,Key,Resolver,Subjects,Additional,Identifier 1,Description 1'
-    if [[ "$?" != "0" ]]; then
-        echo "Count not export-gsheet"
-        exit 1
-    fi
-
-
-    # Since our collection exists already and we haven't used the -overwrite option we should get an error
-    bin/dataset -nl=false -client-secret "${CLIENT_SECRET_JSON}" import-gsheet "${SPREADSHEET_ID}" "Sheet1" 'A1:CZ'
-    if [[ "$?" = "0" ]]; then
-        echo "Expected an error since we didn't include -overwrite for our existing collection"
-        exit 1
-    fi
-
-    echo "Test dataset gsheet support successful"
-}
-
-function test_issue15() {
-    if [[ -d "test_issue15.ds" ]]; then
-        rm -fR test_issue15.ds
-    fi
-    bin/dataset -nl=false -quiet init "test_issue15.ds"
-    bin/dataset -nl=false -quiet -c test_issue15.ds create freda '{"name":"freda","email":"freda@inverness.example.org"}'
-    I=$(bin/dataset -nl=false -c test_issue15.ds count)
-    if [[ "$I" != "1" ]]; then
-        echo "Failed to add freda record test_issue15.ds"
-        exit 1
-    fi
-    K=$(bin/dataset -nl=false -c test_issue15.ds keys '(eq "freda" .name)')
-    if [[ "$K" != "freda" ]]; then
-        echo "Should have one key, freda, in test_issue15.ds"
-        exit 1
-    fi
-    V=$(bin/dataset -nl=false -c test_issue15.ds extract 'true' '.name')
-    if [[ "$V" != "freda" ]]; then
-        echo "Should extract one name, freda, in test_issue15.ds $V"
-        exit 1
-    fi
-    echo "Test issue 15 fix OK"
-    rm -fR "test_issue15.ds"
-=======
 	if [[ -f "etc/test_gsheet.bash" ]]; then
 		. "etc/test_gsheet.bash"
 	else
@@ -281,16 +201,11 @@
 
 	echo "Test issue 19 fix OK"
 	rm -fR "test_issue19.ds"
->>>>>>> c0f74a05
 }
 
 echo "Testing command line tools"
-#test_dataset
+test_dataset
 test_gsheet
-<<<<<<< HEAD
-#test_issue15
-=======
 test_issue15
 test_issue19
->>>>>>> c0f74a05
-echo 'Success!'+echo 'Success!'
